--- conflicted
+++ resolved
@@ -551,12 +551,8 @@
         is Expression.New -> TODO()
         is Expression.PipelineOperator -> lowerPipelineOperator(expression)
         is Expression.This -> lowerThisExpression(expression)
-<<<<<<< HEAD
         is Expression.Closure -> lowerClosure(expression)
-        is Expression.TraitMethodCall -> lowerTraitMethodCall(expression)
-=======
         is Expression.Closure -> TODO()
->>>>>>> 8e961d05
         is Expression.UnsafeCast -> lowerUnsafeCast(expression)
         is Expression.When -> lowerWhenExpression(expression)
     }
