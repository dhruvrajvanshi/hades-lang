--- conflicted
+++ resolved
@@ -455,20 +455,13 @@
             is Expression.If -> checkIfExpression(expression)
             is Expression.TypeApplication -> checkTypeApplicationExpression(expression)
             is Expression.New -> TODO()
-<<<<<<< HEAD
-            is Expression.This -> TODO()
             is Expression.Closure -> checkClosureExpression(expression)
-            is Expression.TraitMethodCall -> checkTraitMethodCall(expression)
-=======
             is Expression.This -> checkThisExpression(expression)
-            is Expression.Closure -> TODO()
->>>>>>> 8e961d05
             is Expression.UnsafeCast -> checkUnsafeCast(expression)
             is Expression.When -> checkWhenExpression(expression)
         })
     }
 
-<<<<<<< HEAD
     private fun checkClosureExpression(expression: Expression.Closure) {
         val expressionType = expression.type
         require(expressionType is Type.Function)
@@ -482,7 +475,8 @@
             is ClosureBody.Expression -> checkExpressionHasType(expression.body.expression, returnType)
         }
         returnTypeStack.pop()
-=======
+    }
+
     private fun checkThisExpression(expression: Expression.This) {
 
         val extension = ctx.resolver.getEnclosingExtensionDef(expression)
@@ -490,7 +484,6 @@
         if (extension == null) {
             error(expression, Diagnostic.Kind.UnboundThis)
         }
->>>>>>> 8e961d05
     }
 
     private fun checkWhenExpression(expression: Expression.When) {
