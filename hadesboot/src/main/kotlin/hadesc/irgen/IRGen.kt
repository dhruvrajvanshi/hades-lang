package hadesc.irgen

import hadesc.Name
import hadesc.assertions.requireUnreachable
import hadesc.context.Context
import hadesc.hir.*
import hadesc.ir.*
import hadesc.location.SourceLocation
import hadesc.qualifiedname.QualifiedName
import hadesc.types.Type

class IRGen(
        private val ctx: Context
) {
    private val module = IRModule()
    private val builder = IRBuilder()
    private var currentFunction: IRFunctionDef? = null

    fun generate(hirModule: HIRModule): IRModule {
        for (definition in hirModule.definitions) {
            lowerDefinition(definition)
        }
        return module
    }

    private fun lowerDefinition(definition: HIRDefinition) = when(definition) {
        is HIRDefinition.Function -> lowerFunctionDef(definition)
        is HIRDefinition.ExternFunction -> lowerExternFunctionDef(definition)
        is HIRDefinition.Struct -> lowerStructDef(definition)
        is HIRDefinition.Const -> lowerConstDef(definition)
        is HIRDefinition.Implementation -> requireUnreachable()
    }

    private fun lowerConstDef(definition: HIRDefinition.Const) {
        module.addConstDef(definition.location, lowerGlobalName(definition.name), definition.initializer.type, lowerExpression(definition.initializer))
    }

    private fun lowerStructDef(definition: HIRDefinition.Struct) {
        require(definition.typeParams == null)
        val instanceType = Type.Constructor(binder = null, name = definition.name)
        val constructorType = Type.Function(
                from = definition.fields.map { it.second },
                to = instanceType,
                traitRequirements = null
        )
        module.addStructDef(
            definition.location,
            constructorType,
            instanceType,
            name = lowerGlobalName(definition.name),
            typeParams = null,
            fields = definition.fields.toMap()
        )
    }

    private fun lowerExternFunctionDef(definition: HIRDefinition.ExternFunction) {
        module.addExternFunctionDef(
                definition.location,
                lowerGlobalName(definition.name),
                definition.type,
                definition.externName
        )
    }

    private fun lowerGlobalName(name: QualifiedName): IRGlobalName {
        return IRGlobalName(name)
    }

    private fun lowerFunctionDef(definition: HIRDefinition.Function) {

        val functionName = lowerGlobalName(definition.name)
        val entryBlock = IRBlock(definition.body.location)
        require(definition.typeParams == null)

        val fn = module.addGlobalFunctionDef(
                definition.location,
                functionName,
                typeParams = null,
                constraints = emptyList(),
                params = definition.params.mapIndexed { index, it -> lowerParam(functionName, index, it) },
                entryBlock = entryBlock,
                type = definition.type as Type.Function
        )

        currentFunction = fn
        lowerBlock(definition.body, entryBlock)
    }

    private fun lowerBlock(
            body: HIRBlock,
            block: IRBlock= IRBlock(body.location),
            cleanup: () -> Unit = {}
    ): IRBlock {
        builder.withinBlock(block) {
            for (statement in body.statements) {
                lowerStatement(statement)
            }
        }

        cleanup()
        return block

    }

    private fun lowerStatement(statement: HIRStatement): Unit = when(statement) {
        is HIRStatement.Expression -> lowerExpressionStatement(statement)
        is HIRStatement.ReturnVoid -> lowerReturnVoidStatement()
        is HIRStatement.Return -> lowerReturnStatement(statement)
        is HIRStatement.ValDeclaration -> lowerValStatement(statement)
        is HIRStatement.If -> lowerIfStatement(statement)
        is HIRStatement.Assignment -> lowerAssignmentStatement(statement)
        is HIRStatement.While -> lowerWhileStatement(statement)
        is HIRStatement.Store -> lowerStoreStatement(statement)
    }

    private fun lowerStoreStatement(statement: HIRStatement.Store) {
        builder.buildStore(
                ptr = lowerExpression(statement.ptr),
                value = lowerExpression(statement.value)
        )
    }

    private fun lowerWhileStatement(statement: HIRStatement.While) {
        val whileBody = buildBlock(statement.body.location)
        val whileExit = forkControlFlow(statement.location)

        builder.buildBranch(
                statement.condition.location,
                lowerExpression(statement.condition),
                whileBody.name,
                whileExit.name
        )

        lowerBlock(statement.body, whileBody) {
            terminateBlock(whileBody) {
                builder.buildBranch(
                        statement.condition.location,
                        lowerExpression(statement.condition),
                        whileBody.name,
                        whileExit.name
                )
            }
        }

        builder.positionAtEnd(whileExit)
    }

    private fun lowerAssignmentStatement(statement: HIRStatement.Assignment) {
        val ptrName = localValPtrName(statement.name)
        val ptr = builder.buildVariable(
                Type.Ptr(statement.value.type, isMutable = true),
                statement.location,
                ptrName
        )
        builder.buildStore(ptr = ptr, value = lowerExpression(statement.value))
    }

    private fun lowerIfStatement(statement: HIRStatement.If) {
        val ifTrue = buildBlock(statement.trueBranch.location)
        val ifFalse = buildBlock(statement.falseBranch.location)
        val end = forkControlFlow(statement.location)

        builder.buildBranch(
                statement.condition.location,
                lowerExpression(statement.condition),
                ifTrue = ifTrue.name,
                ifFalse = ifFalse.name
        )

        lowerBlock(statement.trueBranch, ifTrue) {
            terminateBlock(ifTrue) {
                builder.buildJump(statement.trueBranch.location, end.name)
            }
        }

        lowerBlock(statement.falseBranch, ifFalse) {
            terminateBlock(ifFalse) {
                builder.buildJump(statement.location, end.name)
            }
        }

        builder.positionAtEnd(end)
    }
    private fun terminateBlock(entryBlock: IRBlock, f: () -> IRInstruction) {
        val isVisited = mutableSetOf<IRLocalName>()
        fun visitBlock(branch: IRBlock) {
            if (isVisited.contains(branch.name)) {
                return
            }
            isVisited.add(branch.name)
            if (!branch.hasTerminator()) {
                builder.withinBlock(branch) {
                    f()
                }
            } else {
                when (val statement = branch.statements.last()) {
                    is IRReturnInstruction -> Unit
                    IRReturnVoidInstruction -> Unit
                    is IRSwitch -> requireUnreachable()
                    is IRBr -> {
                        val block1 = getBlock(statement.ifTrue)
                        val block2 = getBlock(statement.ifFalse)
                        visitBlock(block1)
                        visitBlock(block2)
                    }
                    is IRJump -> {
                        val block = getBlock(statement.label)
                        visitBlock(block)
                    }
                    else -> Unit
                }
            }
        }
        visitBlock(entryBlock)
    }

    private fun getBlock(name: IRLocalName): IRBlock {
        return requireNotNull(currentFunction?.getBlock(name))
    }

    private fun buildBlock(location: SourceLocation): IRBlock {
        val name = IRLocalName(ctx.makeUniqueName())
        val block = IRBlock(location, name)
        requireNotNull(currentFunction).appendBlock(block)
        return block
    }

    private fun forkControlFlow(location: SourceLocation): IRBlock {
        return buildBlock(location)
    }

    private fun lowerValStatement(statement: HIRStatement.ValDeclaration) {
        val ptrName = localValPtrName(statement.name)
        builder.buildAlloca(statement.type, ptrName)
    }

    private fun localValPtrName(name: Name): IRLocalName {
        return lowerLocalName(ctx.makeName(name.text + "\$ptr"))
    }

    private fun lowerReturnStatement(statement: HIRStatement.Return) {
        builder.buildReturn(lowerExpression(statement.expression))
    }

    private fun lowerReturnVoidStatement() {
        builder.buildRetVoid()
    }

    private fun lowerExpressionStatement(statement: HIRStatement.Expression) {
        lowerExpression(statement.expression)
    }

    private fun lowerExpression(expression: HIRExpression): IRValue = when(expression) {
        is HIRExpression.Call -> lowerCallExpression(expression)
        is HIRExpression.GlobalRef -> lowerGlobalRef(expression)
        is HIRExpression.Constant -> lowerConstant(expression.constant)
        is HIRExpression.ParamRef -> lowerLocalRef(expression)
        is HIRExpression.ValRef -> lowerValRef(expression)
        is HIRExpression.GetStructField -> lowerGetStructField(expression)
        is HIRExpression.Not -> lowerNotExpression(expression)
        is HIRExpression.BinOp -> lowerBinOpExpression(expression)
        is HIRExpression.NullPtr -> lowerNullPtrExpression(expression)
        is HIRExpression.SizeOf -> lowerSizeOfExpression(expression)
        is HIRExpression.AddressOf -> lowerAddressOfExpression(expression)
        is HIRExpression.Load -> lowerLoadExpression(expression)
        is HIRExpression.PointerCast -> lowerPointerCastExpression(expression)
        is HIRExpression.GetStructFieldPointer -> lowerGetStructFieldPointer(expression)
        is HIRExpression.TypeApplication -> requireUnreachable()
        is HIRExpression.TraitMethodCall -> requireUnreachable()
        is HIRExpression.UnsafeCast -> lowerUnsafeCast(expression)
        is HIRExpression.When -> requireUnreachable()
<<<<<<< HEAD
        is HIRExpression.Closure -> requireUnreachable()
    }

//    private fun lowerWhenExpression(expression: HIRExpression.When): IRValue {
//        val resultName = ctx.makeUniqueName()
//        builder.buildAlloca(expression.type, IRLocalName(resultName))
//        val discriminantName = ctx.makeUniqueName()
//        builder.buildAlloca(expression.discriminant.type, IRLocalName(discriminantName))
//        builder.buildStore(
//            IRVariable(
//                Type.Ptr(expression.discriminant.type, isMutable = true),
//                expression.discriminant.location,
//                IRLocalName(discriminantName)),
//            lowerExpression(expression.discriminant)
//        )
//        for (case in expression.cases) {
//            builder.buildBranch(    )
//        }
//    }
=======
    }
>>>>>>> 8e961d05

    private fun lowerUnsafeCast(expression: HIRExpression.UnsafeCast): IRValue {
        return IRUnsafeCast(
            expression.type,
            expression.location,
            lowerExpression(expression.value)
        )
    }

    private fun lowerGetStructFieldPointer(expression: HIRExpression.GetStructFieldPointer): IRValue {
        return IRGetElementPointer(
                expression.type,
                expression.location,
                ptr = lowerExpression(expression.lhs),
                offset = expression.memberIndex
        )
    }

    private fun lowerPointerCastExpression(expression: HIRExpression.PointerCast): IRValue {
        return IRPointerCast(
            expression.type,
            expression.location,
            toPointerOfType = expression.toPointerOfType,
            arg = lowerExpression(expression.value)
        )
    }

    private fun lowerLoadExpression(expression: HIRExpression.Load): IRValue {
        val name = makeLocalName()
        builder.buildLoad(name, expression.type, lowerExpression(expression.ptr))
        return IRVariable(expression.type, expression.location, name)
    }

    private fun lowerAddressOfExpression(expression: HIRExpression.AddressOf): IRValue {
        return builder.buildVariable(
                expression.type,
                expression.location,
                localValPtrName(expression.name)
        )
    }

    private fun lowerSizeOfExpression(expression: HIRExpression.SizeOf): IRValue {
        return IRSizeOf(
                expression.type,
                expression.location,
                ofType = expression.ofType
        )
    }

    private fun lowerNullPtrExpression(expression: HIRExpression.NullPtr): IRValue {
        return IRNullPtr(expression.type, expression.location)
    }

    private fun lowerBinOpExpression(expression: HIRExpression.BinOp): IRValue {
        return if (isShortCircuitingOperator(expression.operator)) {
            lowerShortCircuitingOperator(expression)
        } else {
            val ty = expression.type
            val lhs = lowerExpression(expression.lhs)
            val rhs = lowerExpression(expression.rhs)
            val name = makeLocalName()
            builder.buildBinOp(ty, name, lhs, expression.operator, rhs)
            builder.buildVariable(ty, expression.location, name)
        }
    }
    private fun isShortCircuitingOperator(operator: BinaryOperator): Boolean {
        return operator == BinaryOperator.AND || operator == BinaryOperator.OR
    }

    /**
     * %condition = alloca Bool
     * store %condition lhs
     * %lhs = load %condition

     * .done:
     * load %condition
     */
    private fun lowerShortCircuitingOperator(expression: HIRExpression.BinOp): IRValue {
        val conditionName = makeLocalName()
        val conditionPtr = IRVariable(Type.Ptr(Type.Bool, isMutable = true), expression.lhs.location, conditionName)
        val lhsName = makeLocalName()
        val lhs = IRVariable(Type.Bool, expression.location, lhsName)
        val done = forkControlFlow(expression.location)
        // %condition = alloca Bool
        // store %condition lhs
        // %lhs = load %condition
        alloca(Type.Bool, conditionName)
        builder.buildStore(ptr = conditionPtr, value = lowerExpression(expression.lhs))
        builder.buildLoad(name = lhsName, ptr = conditionPtr, type = Type.Bool)

        val (branch1, branch2) = when (expression.operator) {
            BinaryOperator.AND -> {
                // br %lhs if_true:.and_rhs if_false:.and_short_circuit
                // .and_rhs:
                //   store %condition rhs
                //   jmp .done
                // .and_short_circuit:
                //   jmp .done
                val andRHS = buildBlock(expression.rhs.location)
                val andShortCircuit = buildBlock(expression.lhs.location)
                builder.buildBranch(expression.location, lhs, ifTrue = andRHS.name, ifFalse = andShortCircuit.name)
                builder.withinBlock(andRHS) {
                    builder.buildStore(ptr = conditionPtr, value = lowerExpression(expression.rhs))
                }
                andRHS to andShortCircuit

            }
            BinaryOperator.OR -> {
                // br %lhs if_true:.or_short_circuit if_false:.or_rhs
                // .or_short_circuit:
                //   jmp .done
                // .or_rhs:
                //   store %condition rhs
                //   jmp .done
                val orShortCircuit = buildBlock(expression.location)
                val orRHS = buildBlock(expression.rhs.location)

                builder.buildBranch(expression.location, lhs, ifTrue = orShortCircuit.name, ifFalse = orRHS.name)

                builder.withinBlock(orRHS) {
                    builder.buildStore(ptr = conditionPtr, value = lowerExpression(expression.rhs))
                }
                orRHS to orShortCircuit
            }
            else -> {
                requireUnreachable()
            }
        }

        val resultName = makeLocalName()
        builder.withinBlock(done) {
            builder.buildLoad(resultName, Type.Bool, ptr = conditionPtr)
        }
        terminateBlock(branch1) {
            builder.buildJump(expression.lhs.location, done.name)
        }
        terminateBlock(branch2) {
            builder.buildJump(expression.rhs.location, done.name)
        }
        builder.positionAtEnd(done)

        return IRVariable(Type.Bool, expression.location, resultName)

    }

    private fun alloca(type: Type, name: IRLocalName) {
        builder.buildAlloca(type, name)
    }

    private fun makeLocalName(): IRLocalName {
        return IRLocalName(ctx.makeUniqueName())
    }

    private fun lowerNotExpression(expression: HIRExpression.Not): IRValue {
        val name = makeLocalName()
        builder.buildNot(expression.type, expression.location,
                name,
                lowerExpression(expression.expression))
        return builder.buildVariable(expression.type, expression.location, name)
    }

    private fun lowerGetStructField(expression: HIRExpression.GetStructField): IRValue {
        return builder.buildGetStructField(
                expression.type,
                expression.location,
                lowerExpression(expression.lhs),
                expression.name,
                expression.index
        )
    }

    private fun lowerValRef(expression: HIRExpression.ValRef): IRValue {
        val name = lowerLocalName(expression.name)
        val ptr = builder.buildVariable(
                Type.Ptr(expression.type, isMutable = false),
                expression.location,
                localValPtrName(expression.name)
        )
        builder.buildLoad(name, ptr = ptr, type = expression.type)
        return builder.buildVariable(expression.type, expression.location, name)
    }


    private fun lowerConstant(value: HIRConstant): IRValue = when(value) {
        is HIRConstant.ByteString -> builder.buildByteString(value.type, value.location, value.bytes)
        is HIRConstant.BoolValue -> builder.buildConstBool(value.type, value.location, value.value)
        is HIRConstant.IntValue -> IRCIntConstant(value.type, value.location, value.value)
    }

    private fun lowerGlobalRef(expression: HIRExpression.GlobalRef): IRValue {
        return builder.buildVariable(
                expression.type,
                expression.location,
                lowerGlobalName(expression.name)
        )
    }

    private fun lowerLocalRef(expression: HIRExpression.ParamRef): IRValue {
        return builder.buildVariable(
                expression.type,
                expression.location,
                lowerLocalName(expression.name)
        )
    }

    private fun lowerLocalName(name: Name): IRLocalName {
        return IRLocalName(name)
    }

    private fun lowerCallExpression(expression: HIRExpression.Call): IRValue {
        val name = declareLocalName()
        builder.buildCall(
                expression.type,
                location = expression.location,
                callee = lowerExpression(expression.callee),
                args = expression.args.map { lowerExpression(it) },
                name = name,
                typeArgs = null
        )

        return builder.buildVariable(
                expression.type,
                expression.location,
                name
        )
    }

    private fun declareLocalName(): IRLocalName {
        return IRLocalName(ctx.makeUniqueName())
    }

    private fun lowerParam(functionName: IRGlobalName, index: Int, param: HIRParam): IRParam {
        return IRParam(
                name = lowerLocalName(param.name),
                type = param.type,
                location = param.location,
                index = index,
                functionName =  functionName
        )
    }
}<|MERGE_RESOLUTION|>--- conflicted
+++ resolved
@@ -269,29 +269,8 @@
         is HIRExpression.TraitMethodCall -> requireUnreachable()
         is HIRExpression.UnsafeCast -> lowerUnsafeCast(expression)
         is HIRExpression.When -> requireUnreachable()
-<<<<<<< HEAD
         is HIRExpression.Closure -> requireUnreachable()
     }
-
-//    private fun lowerWhenExpression(expression: HIRExpression.When): IRValue {
-//        val resultName = ctx.makeUniqueName()
-//        builder.buildAlloca(expression.type, IRLocalName(resultName))
-//        val discriminantName = ctx.makeUniqueName()
-//        builder.buildAlloca(expression.discriminant.type, IRLocalName(discriminantName))
-//        builder.buildStore(
-//            IRVariable(
-//                Type.Ptr(expression.discriminant.type, isMutable = true),
-//                expression.discriminant.location,
-//                IRLocalName(discriminantName)),
-//            lowerExpression(expression.discriminant)
-//        )
-//        for (case in expression.cases) {
-//            builder.buildBranch(    )
-//        }
-//    }
-=======
-    }
->>>>>>> 8e961d05
 
     private fun lowerUnsafeCast(expression: HIRExpression.UnsafeCast): IRValue {
         return IRUnsafeCast(
