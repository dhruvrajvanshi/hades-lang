package hadesc.resolver

import hadesc.Name
import hadesc.ast.*
import hadesc.ast.Declaration.*
import hadesc.ast.Expression.*
import hadesc.context.Context
import hadesc.exhaustive
import hadesc.location.HasLocation
import hadesc.location.SourcePath
import hadesc.qualifiedname.QualifiedName
import hadesc.types.Type
import llvm.makeList

class Resolver(private val ctx: Context) {
    private val sourceFileScopes = mutableMapOf<SourcePath, MutableList<ScopeTree>>()
    private val sourceFiles = mutableMapOf<SourcePath, SourceFile>()

    fun resolve(ident: Identifier): Binding? {
        val scopeStack = getScopeStack(ident)
        return resolveInScopeStack(ident, scopeStack)
    }

    fun resolveTypeVariable(ident: Identifier): TypeBinding? {
        val scopeStack = getScopeStack(ident)
        return findTypeInScopeStack(ident, scopeStack)
    }

    private fun resolveInScopeStack(ident: Identifier, scopeStack: ScopeStack): Binding? {
        for (scopeNode in scopeStack) {
            val binding = findInScope(ident, scopeNode)
            if (binding != null) {
                return binding
            }
        }
        return null
    }


    fun resolveTraitDef(name: Identifier): TraitDef? {
        val scopeStack = getScopeStack(name)
        for (scope in scopeStack.scopes) {
            val typeBinding = findTypeInScope(name, scope)
            if (typeBinding is TypeBinding.Trait) {
                return typeBinding.declaration
            }
        }
        return null
    }

    private fun findTypeInScopeStack(ident: Identifier, scopeStack: ScopeStack): TypeBinding? {
        for (scopeNode in scopeStack) {
            val binding = findTypeInScope(ident, scopeNode)
            if (binding != null) {
                return binding
            }
        }
        val builtinType = when (ident.name.text) {
            "Int" -> Type.Integral(32, true)
            "Bool" -> Type.Bool
            "Byte" -> Type.Integral(8, false)
            "usize" -> Type.Size(isSigned = false)
            "isize" -> Type.Size(isSigned = true)
            "Size" -> Type.Size(isSigned = false)
            "Double" -> Type.FloatingPoint(64)
            "Void" -> Type.Void
            "u8" -> Type.Integral(8, false)
            "i8" -> Type.Integral(8, true)
            "u16" -> Type.Integral(16, false)
            "i16" -> Type.Integral(16, true)
            "u32" -> Type.Integral(32, false)
            "i32" -> Type.Integral(32, true)
            "u64" -> Type.Integral(64, false)
            "i64" -> Type.Integral(64, true)
            "f16" -> Type.FloatingPoint(16)
            "f32" -> Type.FloatingPoint(32)
            "f64" -> Type.FloatingPoint(64)
            else -> null
        }
        if (builtinType != null) {
            return TypeBinding.Builtin(builtinType)
        }
        return null
    }

    private fun findTypeInScope(ident: Identifier, scopeNode: ScopeTree): TypeBinding? = when (scopeNode) {
        is FunctionDef -> {
            findTypeInFunctionDef(ident, scopeNode)
        }
        is SourceFile -> {
            findTypeInSourceFile(ident, scopeNode)
        }
        is Block -> null
        is Struct -> {
            val param = scopeNode.typeParams?.findLast {
                it.binder.identifier.name == ident.name
            }
            when {
                param != null -> {
                    TypeBinding.TypeParam(param.binder)
                }
                ident.name == scopeNode.binder.identifier.name -> {
                    TypeBinding.Struct(scopeNode)
                }
                else -> {
                    null
                }
            }
        }
<<<<<<< HEAD
        is ScopeTree.EnumDef -> {
            val param = scopeNode.declaration.typeParams?.findLast {
=======
        is Declaration.Enum -> {
            val param = scopeNode.typeParams?.findLast {
>>>>>>> e9879107
                it.binder.identifier.name == ident.name
            }
            if (param != null) {
                TypeBinding.TypeParam(param.binder)
            } else {
                null
            }
        }
        is TypeAlias -> {
            val param = scopeNode.typeParams?.find {
                it.binder.identifier.name == ident.name
            }
            if (param != null) TypeBinding.TypeParam(param.binder) else null
        }
        is ExtensionDef -> {
            val param = scopeNode.typeParams?.find {
                it.binder.identifier.name == ident.name
            }
            if (param != null) TypeBinding.TypeParam(param.binder) else null
        }
        is TraitDef -> {
            if (scopeNode.name.identifier.name == ident.name) {
                TypeBinding.Trait(scopeNode)
            }

            val associatedType = scopeNode.members.filterIsInstance<TraitMember.AssociatedType>()
                .find { it.binder.name == ident.name }
            if (associatedType != null) {
                TypeBinding.AssociatedType(associatedType.binder)
            } else {
                scopeNode.params.find {
                    it.binder.identifier.name == ident.name
                }?.let { TypeBinding.TypeParam(it.binder) }
            }

        }
        is ImplementationDef -> {
            val aliasDef = scopeNode.body.filterIsInstance<TypeAlias>().find {
                it.name.name == ident.name
            }
            if (aliasDef != null) {
                TypeBinding.TypeAlias(aliasDef)
            } else {
                scopeNode.typeParams?.find {
                    it.binder.identifier.name == ident.name
                }?.let { TypeBinding.TypeParam(it.binder) }
            }

        }
        is Closure -> null
        is WhenArm -> null
        is When -> null
        is Match -> null
    }

    private fun findTypeInFunctionDef(ident: Identifier, declaration: FunctionDef): TypeBinding? {
        val typeParams = declaration.typeParams ?: return null
        typeParams.forEach {
            if (it.binder.identifier.name == ident.name) {
                return TypeBinding.TypeParam(it.binder)
            }
        }
        return null
    }

    fun findTypeInSourceFile(ident: Identifier, sourceFile: SourceFile): TypeBinding? {
        for (declaration in sourceFile.declarations) {
            val binding = if (declaration is Struct && declaration.binder.identifier.name == ident.name) {
                TypeBinding.Struct(declaration)
            } else if (declaration is TypeAlias && declaration.name.identifier.name == ident.name) {
                TypeBinding.TypeAlias(declaration)
            } else if (declaration is TraitDef && declaration.name.identifier.name == ident.name) {
                TypeBinding.Trait(declaration)
            } else if (declaration is Declaration.Enum && declaration.name.identifier.name == ident.name) {
                TypeBinding.Enum(declaration)
<<<<<<< HEAD
            } else if (declaration is Declaration.ImportMembers) {
=======
            } else if (declaration is ImportMembers) {
>>>>>>> e9879107
                val binding = declaration.names.find { it.name == ident.name }
                val importedSourceFile = ctx.resolveSourceFile(declaration.modulePath)
                if (importedSourceFile != null && binding != null) {
                    findTypeInSourceFile(ident, importedSourceFile)
                } else {
                    null
                }
            } else {
                null
            }
            if (binding != null) {
                return binding
            }
        }
        return null
    }

    private fun findInScope(ident: Identifier, scope: ScopeTree): Binding? = when (scope) {
<<<<<<< HEAD
        is ScopeTree.FunctionDef -> findInFunctionDef(ident, scope)
        is ScopeTree.SourceFile -> findInSourceFile(ident.name, scope.sourceFile)
        is ScopeTree.Block -> findInBlock(ident, scope)
        is ScopeTree.Struct -> null
        is ScopeTree.TypeAlias -> null
        is ScopeTree.ExtensionDef -> null
        is ScopeTree.TraitDef -> null
        is ScopeTree.ImplementationDef -> null
        is ScopeTree.Closure -> findInClosure(ident, scope)
        is ScopeTree.EnumDef -> null
        is ScopeTree.WhenArm -> findInWhenArm(ident, scope)
        is ScopeTree.WhenExpression -> null
        is ScopeTree.MatchExpression -> null
    }

    private fun findInWhenArm(ident: Identifier, scope: ScopeTree.WhenArm): Binding? {
        return when (scope.whenArm) {
            is Expression.WhenArm.Is -> {
                if (scope.whenArm.name?.identifier?.name == ident.name) {
                    Binding.WhenArm(scope.whenArm.name, scope.whenArm)
=======
        is FunctionDef -> findInFunctionDef(ident, scope)
        is SourceFile -> findInSourceFile(ident.name, scope)
        is Block -> findInBlock(ident, scope)
        is Struct -> null
        is TypeAlias -> null
        is ExtensionDef -> null
        is TraitDef -> null
        is ImplementationDef -> null
        is Closure -> findInClosure(ident, scope)
        is Declaration.Enum -> null
        is WhenArm -> findInWhenArm(ident, scope)
        is When -> null
        is Match -> null
    }

    private fun findInWhenArm(ident: Identifier, scope: WhenArm): Binding? {
        return when (scope) {
            is WhenArm.Is -> {
                if (scope.name?.identifier?.name == ident.name) {
                    Binding.WhenArm(scope.name, scope)
>>>>>>> e9879107
                } else {
                    null
                }
            }
            is WhenArm.Else -> null
        }
    }

    private fun findInBlock(ident: Identifier, scope: Block): Binding? {
        for (member in scope.members) {
            val binding = when (member) {
                is Block.Member.Expression -> null
                is Block.Member.Statement -> when (member.statement) {
                    is Statement.Return -> null
                    is Statement.Val -> if (ident.name == member.statement.binder.identifier.name) {
                        Binding.ValBinding(member.statement)
                    } else {
                        null
                    }
                    is Statement.Error -> null
                    is Statement.While -> null
                    is Statement.If -> null
                    is Statement.LocalAssignment -> null
                    is Statement.MemberAssignment -> null
                    is Statement.PointerAssignment -> null
                    is Statement.Defer -> null
                }
            }
            if (binding != null) {
                return binding
            }
        }
        return null
    }

    fun findInSourceFile(name: Name, sourceFile: SourceFile): Binding? {
        for (declaration in sourceFile.declarations) {
            val binding = when (declaration) {
                is Declaration.Error -> null
                is ImportAs -> null
                is FunctionDef -> {
                    if (declaration.name.identifier.name == name)
                        Binding.GlobalFunction(declaration)
                    else null
                }
                is ExternFunctionDef -> {
                    if (declaration.binder.identifier.name == name) {
                        Binding.ExternFunction(declaration)
                    } else {
                        null
                    }
                }
                is Struct -> {
                    if (declaration.binder.identifier.name == name) {
                        Binding.Struct(declaration)
                    } else {
                        null
                    }
                }
                is ConstDefinition -> {
                    if (declaration.name.identifier.name == name) {
                        Binding.GlobalConst(declaration)
                    } else {
                        null
                    }
                }
                is ExternConst -> {
                    if (declaration.name.identifier.name == name) {
                        Binding.ExternConst(declaration)
                    } else {
                        null
                    }
                }
                is TypeAlias -> null
                is ExtensionDef -> null
                is TraitDef -> null
                is ImplementationDef -> null
                is ImportMembers -> {
                    val importedSourceFile = ctx.resolveSourceFile(declaration.modulePath)
                    if (importedSourceFile != null && declaration.names.any { it.name == name }) {
                        findInSourceFile(name, importedSourceFile)
                    } else {
                        null
                    }
                }
                is Declaration.Enum -> if (name == declaration.name.identifier.name) {
                    Binding.Enum(declaration)
                } else {
                    null
                }
            }
            if (binding != null) {
                return binding
            }
        }
        return null
    }

    private fun findInClosure(ident: Identifier, scope: Closure): Binding? {
        var index = -1
        for (param in scope.params) {
            index++
            if (param.binder.identifier.name == ident.name) {
                return Binding.ClosureParam(index, scope)
            }
        }
        return null
    }

    private fun findInFunctionDef(ident: Identifier, scope: FunctionDef): Binding? {
        var index = -1
        for (param in scope.params) {
            index++
            if (param.binder.identifier.name == ident.name) {
                return Binding.FunctionParam(index, scope)
            }
        }

        return if (
            scope.typeParams == null &&
            ident.name == scope.name.identifier.name
        ) {
            Binding.GlobalFunction(scope)
        } else {
            null
        }
    }

    private fun sourceFileOf(node: HasLocation): SourceFile {
        return requireNotNull(sourceFiles[node.location.file])
    }

    private fun getScopeStack(node: HasLocation): ScopeStack {
        val scopes = sourceFileScopes
            .getOrDefault(node.location.file, emptyList())
            .sortedByDescending { it.location }
            .filter { it.location contains node }

        return ScopeStack(scopes)
    }

    fun qualifiedStructName(declaration: Struct): QualifiedName {
        return sourceFileOf(declaration).moduleName.append(declaration.binder.identifier.name)
    }

    fun qualifiedName(name: Binder): QualifiedName {
        return sourceFileOf(name).moduleName.append(name.identifier.name)
    }

    fun onParseClosure(closure: Closure) {
        addScopeNode(closure.location.file, closure)
    }

    fun onParseDeclaration(declaration: Declaration) {
        when (declaration) {
<<<<<<< HEAD
            is Declaration.FunctionDef -> {
                addScopeNode(
                    declaration.location.file,
                    ScopeTree.FunctionDef(declaration)
                )
            }
            is Declaration.Struct -> {
                addScopeNode(
                    declaration.location.file,
                    ScopeTree.Struct(declaration)
                )
            }
            is Declaration.TypeAlias -> {
                addScopeNode(declaration.location.file, ScopeTree.TypeAlias(declaration))
            }
            is Declaration.ExtensionDef -> {
                addScopeNode(declaration.location.file, ScopeTree.ExtensionDef(declaration))
            }
            is Declaration.TraitDef -> {
                addScopeNode(declaration.location.file, ScopeTree.TraitDef(declaration))
            }
            is Declaration.ImplementationDef -> {
                addScopeNode(declaration.location.file, ScopeTree.ImplementationDef(declaration))
            }
            is Declaration.Enum -> {
                addScopeNode(declaration.location.file, ScopeTree.EnumDef(declaration))
=======
            is ScopeTree -> {
                addScopeNode(declaration.location.file, declaration)
>>>>>>> e9879107
            }
            else -> {}
        }
    }

    fun onParseSourceFile(sourceFile: SourceFile) {
        sourceFiles[sourceFile.location.file] = sourceFile
        addScopeNode(sourceFile.location.file, sourceFile)
    }

    fun onParseBlock(block: Block) {
        addScopeNode(block.location.file, block)
    }

    private fun addScopeNode(file: SourcePath, scopeNode: ScopeTree) {
        sourceFileScopes
            .computeIfAbsent(file) { mutableListOf() }
            .add(scopeNode)
    }

    fun resolveModuleProperty(expression: Property): Binding? {
        val scopeStack = getScopeStack(expression.lhs)
        // TODO: Handle chained property calls
        if (expression.lhs !is Var) {
            return null
        }
        for (scope in scopeStack.scopes) {
            val binding: Binding? = when (scope) {
                is FunctionDef -> null
                is Block -> null // Blocks can't have imports yet
                is Struct -> null
                is Closure -> null
                is SourceFile -> {
                    var binding: Binding? = null
                    for (declaration in scope.declarations) {
                        binding = when (declaration) {
                            is ImportAs -> if (declaration.asName.identifier.name == expression.lhs.name.name) {
                                val sourceFile = ctx.resolveSourceFile(declaration.modulePath)
                                if (sourceFile != null) {
                                    findInSourceFile(expression.property.name, sourceFile)
                                } else {
                                    null
                                }
                            } else {
                                null
                            }
                            else -> null
                        }
                        if (binding != null) {
                            break
                        }
                    }
                    binding
                }
                else -> null
            }
            if (binding != null) {
                return binding
            }

        }
        return null
    }

    fun resolveQualifiedType(path: QualifiedPath): TypeBinding? {
        require(path.identifiers.size == 2)
        val sourceFile = sourceFileOf(path)
        for (decl in sourceFile.declarations) {
            if (decl is ImportAs && decl.asName.identifier.name == path.identifiers.first().name) {
                val importedSourceFile = ctx.resolveSourceFile(decl.modulePath) ?: return null
                return findTypeInSourceFile(path.identifiers.last(), importedSourceFile)
            }
        }
        return null
    }

    fun resolveDeclaration(qualifiedName: QualifiedName): Declaration? {
        val modulePath = QualifiedName(qualifiedName.names.dropLast(1))
        val declName = qualifiedName.names.last()
        val sourceFile = ctx.resolveSourceFile(modulePath) ?: return null
        for (decl in sourceFile.declarations) {
            val match = exhaustive(when(decl) {
                is Declaration.Error -> false
<<<<<<< HEAD
                is Declaration.ImportAs -> decl.asName.identifier.name == declName
                is Declaration.FunctionDef -> decl.name.identifier.name == declName
                is Declaration.ConstDefinition -> decl.name.identifier.name == declName
                is Declaration.ExternFunctionDef -> decl.binder.identifier.name == declName
                is Declaration.Struct -> decl.binder.identifier.name == declName
                is Declaration.TypeAlias -> decl.name.identifier.name == declName
                is Declaration.ExtensionDef -> false
                is Declaration.TraitDef -> decl.name.identifier.name == declName
                is Declaration.ImplementationDef -> false
                is Declaration.ImportMembers -> false
                is Declaration.Enum -> decl.name.identifier.name == declName
                is Declaration.ExternConst -> decl.name.identifier.name == declName
=======
                is ImportAs -> decl.asName.identifier.name == declName
                is FunctionDef -> decl.name.identifier.name == declName
                is ConstDefinition -> decl.name.identifier.name == declName
                is ExternFunctionDef -> decl.binder.identifier.name == declName
                is Struct -> decl.binder.identifier.name == declName
                is TypeAlias -> decl.name.identifier.name == declName
                is ExtensionDef -> false
                is TraitDef -> decl.name.identifier.name == declName
                is ImplementationDef -> false
                is ImportMembers -> false
                is Declaration.Enum -> decl.name.identifier.name == declName
                is ExternConst -> decl.name.identifier.name == declName
>>>>>>> e9879107
            })
            if (match) {
                return decl
            }
        }
        return null
    }

    fun resolveDeclaration(path: QualifiedPath): Declaration? {
        if (path.identifiers.size == 1) {
            val name = path.identifiers.first()
            return findDeclarationOf(sourceFileOf(name), name)
        } else {
            require(path.identifiers.size == 2)
            val moduleName = path.identifiers.first()
            val sourceFile = sourceFileOf(moduleName)
            for (declaration in sourceFile.declarations) {
                if (declaration is ImportAs && declaration.asName.identifier.name == moduleName.name) {
                    val name = path.identifiers[1]
                    val file = ctx.resolveSourceFile(declaration.modulePath) ?: return null
                    return findDeclarationOf(file, name)
                }
            }
            return null
        }

    }

    private fun findDeclarationOf(sourceFile: SourceFile, name: Identifier): Declaration? {
        for (declaration in sourceFile.declarations) {
            val decl = when (declaration) {
                is Declaration.Error -> null
                is ImportAs -> null
                is FunctionDef -> if (declaration.name.identifier.name == name.name) {
                    declaration
                } else null
                is ConstDefinition -> if (declaration.name.identifier.name == name.name) {
                    declaration
                } else {
                    null
                }
                is ExternConst -> if (declaration.name.identifier.name == name.name) {
                    declaration
                } else {
                    null
                }
                is ExternFunctionDef -> if (declaration.binder.identifier.name == name.name) {
                    declaration
                } else null
                is Struct -> if (declaration.binder.identifier.name == name.name) {
                    declaration
                } else {
                    null
                }
                is TypeAlias -> if (declaration.name.identifier.name == name.name) {
                    declaration
                } else {
                    null
                }
                is ExtensionDef -> null
                is TraitDef -> if (declaration.name.identifier.name == name.name) {
                    declaration
                } else null
                is ImplementationDef -> null
                is ImportMembers -> {
                    if (declaration.names.map { it.name }.contains(name.name)) {
                        val importedSourceFile = ctx.resolveSourceFile(declaration.modulePath)
                        if (importedSourceFile != null) {
                            findDeclarationOf(importedSourceFile, name)
                        } else {
                            null
                        }
                    } else {
                        null
                    }
                }
                is Declaration.Enum -> if (declaration.name.identifier.name == name.name) {
                    declaration
                } else null
            }
            if (decl != null) {
                return decl
            }
        }
        return null

    }

    fun getEnclosingFunction(node: HasLocation): FunctionDef? {
        return getEnclosingScopeTree(node)
    }

    fun getEnclosingTraitDef(node: HasLocation): TraitDef? {
        return getEnclosingScopeTree(node)
    }

    fun getEnclosingExtensionDef(node: HasLocation): ExtensionDef? {
        return getEnclosingScopeTree(node)
    }

    fun getEnclosingWhenExpression(node: HasLocation): When? {
        return getEnclosingScopeTree(node)
    }

<<<<<<< HEAD
=======
    fun getEnclosingImpl(node: HasLocation): ImplementationDef? {
        return getEnclosingScopeTree(node)
    }

>>>>>>> e9879107
    private inline fun <reified Scope: ScopeTree> getEnclosingScopeTree(at: HasLocation): Scope? {
        for (scopeNode in getScopeStack(at)) {
            if (scopeNode is Scope) {
                return scopeNode
            }
        }
        return null
    }

    fun resolveGlobalName(binder: Binder): QualifiedName {
        return sourceFileOf(binder).moduleName.append(binder.identifier.name)
    }

    fun extensionDefsInScope(node: HasLocation): Sequence<ExtensionDef> = sequence {
        val declarations = sourceFileOf(node).declarations
        yieldAll(extensionDefsInDeclarations(declarations, includeImports = true))
    }

    private fun extensionDefsInDeclarations(declarations: List<Declaration>, includeImports: Boolean): Sequence<ExtensionDef> = sequence {
        for (declaration in declarations) {
            if (includeImports && declaration is ImportAs) {
                val sourceFile = ctx.resolveSourceFile(declaration.modulePath)
                if (sourceFile != null) {
                    yieldAll(extensionDefsInDeclarations(
                        sourceFile.declarations,
                        // extensions are not transitively included
                        includeImports = false
                    ))
                }
            }
            if (includeImports && declaration is ImportMembers) {
                val sourceFile = ctx.resolveSourceFile(declaration.modulePath)
                if (sourceFile != null) {
                    yieldAll(extensionDefsInDeclarations(
                        sourceFile.declarations,
                        // extensions are not transitively included
                        includeImports = false
                    ))
                }
            }
            if (declaration !is ExtensionDef) {
                continue
            }
            yield(declaration)
        }
    }

    val implementationDefs by lazy {
        makeList {
            ctx.forEachSourceFile {
                addAll(implementationDefsInDeclarations(it.declarations))
            }
        }
    }

    private fun implementationDefsInDeclarations(declarations: List<Declaration>): Sequence<ImplementationDef> = sequence {
        for (declaration in declarations) {
            if (declaration is ImportAs) {
                val sourceFile = ctx.resolveSourceFile(declaration.modulePath)
                if (sourceFile != null) {
                    yieldAll(implementationDefsInDeclarations(
                            sourceFile.declarations
                    ))
                }
            }
            if (declaration !is ImplementationDef) {
                continue
            }
            yield(declaration)
        }
    }

    fun findTraitInSourceFile(name: Identifier, sourceFile: SourceFile): TraitDef? {
        for (declaration in sourceFile.declarations) {
            if (declaration is TraitDef) {
                if (declaration.name.identifier.name == name.name) {
                    return declaration
                }
            }
        }
        return null
    }

    fun onParseWhenArm(arm: WhenArm) {
        addScopeNode(arm.value.location.file, arm)
    }

    fun onParseWhenExpression(expression: When) {
        addScopeNode(expression.value.location.file, expression)
    }

    fun getSourceFile(file: SourcePath): SourceFile {
        return requireNotNull(sourceFiles[file])
    }

    fun resolveModuleAlias(name: Identifier): SourceFile? {
        for (scopeTree in getScopeStack(name)) {
            val found = when (scopeTree) {
                is SourceFile ->
                    scopeTree.declarations.filterIsInstance<ImportAs>().find {
                        it.asName.identifier.name == name.name
                    }?.let { importAs ->
                        ctx.resolveSourceFile(importAs.modulePath)
                    }
                else -> null
            }

            if (found != null) {
                return found
            }
        }
        return null
    }

}<|MERGE_RESOLUTION|>--- conflicted
+++ resolved
@@ -107,13 +107,8 @@
                 }
             }
         }
-<<<<<<< HEAD
-        is ScopeTree.EnumDef -> {
-            val param = scopeNode.declaration.typeParams?.findLast {
-=======
         is Declaration.Enum -> {
             val param = scopeNode.typeParams?.findLast {
->>>>>>> e9879107
                 it.binder.identifier.name == ident.name
             }
             if (param != null) {
@@ -189,11 +184,7 @@
                 TypeBinding.Trait(declaration)
             } else if (declaration is Declaration.Enum && declaration.name.identifier.name == ident.name) {
                 TypeBinding.Enum(declaration)
-<<<<<<< HEAD
-            } else if (declaration is Declaration.ImportMembers) {
-=======
             } else if (declaration is ImportMembers) {
->>>>>>> e9879107
                 val binding = declaration.names.find { it.name == ident.name }
                 val importedSourceFile = ctx.resolveSourceFile(declaration.modulePath)
                 if (importedSourceFile != null && binding != null) {
@@ -212,28 +203,6 @@
     }
 
     private fun findInScope(ident: Identifier, scope: ScopeTree): Binding? = when (scope) {
-<<<<<<< HEAD
-        is ScopeTree.FunctionDef -> findInFunctionDef(ident, scope)
-        is ScopeTree.SourceFile -> findInSourceFile(ident.name, scope.sourceFile)
-        is ScopeTree.Block -> findInBlock(ident, scope)
-        is ScopeTree.Struct -> null
-        is ScopeTree.TypeAlias -> null
-        is ScopeTree.ExtensionDef -> null
-        is ScopeTree.TraitDef -> null
-        is ScopeTree.ImplementationDef -> null
-        is ScopeTree.Closure -> findInClosure(ident, scope)
-        is ScopeTree.EnumDef -> null
-        is ScopeTree.WhenArm -> findInWhenArm(ident, scope)
-        is ScopeTree.WhenExpression -> null
-        is ScopeTree.MatchExpression -> null
-    }
-
-    private fun findInWhenArm(ident: Identifier, scope: ScopeTree.WhenArm): Binding? {
-        return when (scope.whenArm) {
-            is Expression.WhenArm.Is -> {
-                if (scope.whenArm.name?.identifier?.name == ident.name) {
-                    Binding.WhenArm(scope.whenArm.name, scope.whenArm)
-=======
         is FunctionDef -> findInFunctionDef(ident, scope)
         is SourceFile -> findInSourceFile(ident.name, scope)
         is Block -> findInBlock(ident, scope)
@@ -254,7 +223,6 @@
             is WhenArm.Is -> {
                 if (scope.name?.identifier?.name == ident.name) {
                     Binding.WhenArm(scope.name, scope)
->>>>>>> e9879107
                 } else {
                     null
                 }
@@ -410,37 +378,8 @@
 
     fun onParseDeclaration(declaration: Declaration) {
         when (declaration) {
-<<<<<<< HEAD
-            is Declaration.FunctionDef -> {
-                addScopeNode(
-                    declaration.location.file,
-                    ScopeTree.FunctionDef(declaration)
-                )
-            }
-            is Declaration.Struct -> {
-                addScopeNode(
-                    declaration.location.file,
-                    ScopeTree.Struct(declaration)
-                )
-            }
-            is Declaration.TypeAlias -> {
-                addScopeNode(declaration.location.file, ScopeTree.TypeAlias(declaration))
-            }
-            is Declaration.ExtensionDef -> {
-                addScopeNode(declaration.location.file, ScopeTree.ExtensionDef(declaration))
-            }
-            is Declaration.TraitDef -> {
-                addScopeNode(declaration.location.file, ScopeTree.TraitDef(declaration))
-            }
-            is Declaration.ImplementationDef -> {
-                addScopeNode(declaration.location.file, ScopeTree.ImplementationDef(declaration))
-            }
-            is Declaration.Enum -> {
-                addScopeNode(declaration.location.file, ScopeTree.EnumDef(declaration))
-=======
             is ScopeTree -> {
                 addScopeNode(declaration.location.file, declaration)
->>>>>>> e9879107
             }
             else -> {}
         }
@@ -524,20 +463,6 @@
         for (decl in sourceFile.declarations) {
             val match = exhaustive(when(decl) {
                 is Declaration.Error -> false
-<<<<<<< HEAD
-                is Declaration.ImportAs -> decl.asName.identifier.name == declName
-                is Declaration.FunctionDef -> decl.name.identifier.name == declName
-                is Declaration.ConstDefinition -> decl.name.identifier.name == declName
-                is Declaration.ExternFunctionDef -> decl.binder.identifier.name == declName
-                is Declaration.Struct -> decl.binder.identifier.name == declName
-                is Declaration.TypeAlias -> decl.name.identifier.name == declName
-                is Declaration.ExtensionDef -> false
-                is Declaration.TraitDef -> decl.name.identifier.name == declName
-                is Declaration.ImplementationDef -> false
-                is Declaration.ImportMembers -> false
-                is Declaration.Enum -> decl.name.identifier.name == declName
-                is Declaration.ExternConst -> decl.name.identifier.name == declName
-=======
                 is ImportAs -> decl.asName.identifier.name == declName
                 is FunctionDef -> decl.name.identifier.name == declName
                 is ConstDefinition -> decl.name.identifier.name == declName
@@ -550,7 +475,6 @@
                 is ImportMembers -> false
                 is Declaration.Enum -> decl.name.identifier.name == declName
                 is ExternConst -> decl.name.identifier.name == declName
->>>>>>> e9879107
             })
             if (match) {
                 return decl
@@ -655,13 +579,10 @@
         return getEnclosingScopeTree(node)
     }
 
-<<<<<<< HEAD
-=======
     fun getEnclosingImpl(node: HasLocation): ImplementationDef? {
         return getEnclosingScopeTree(node)
     }
 
->>>>>>> e9879107
     private inline fun <reified Scope: ScopeTree> getEnclosingScopeTree(at: HasLocation): Scope? {
         for (scopeNode in getScopeStack(at)) {
             if (scopeNode is Scope) {
