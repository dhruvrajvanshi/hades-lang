package hadesc.resolver

import hadesc.ast.Declaration
import hadesc.ast.Expression
import hadesc.location.SourceLocation

sealed class ScopeTree {
    data class FunctionDef(
            val declaration: Declaration.FunctionDef
    ) : ScopeTree()

    data class SourceFile(
            val sourceFile: hadesc.ast.SourceFile
    ) : ScopeTree()

    data class Block(val block: hadesc.ast.Block) : ScopeTree()
    data class Struct(val declaration: Declaration.Struct) : ScopeTree()
    data class Enum(val declaration: Declaration.Enum) : ScopeTree()
    data class MatchArm(val arm: Expression.Match.Arm) : ScopeTree()
    data class TypeAlias(val declaration: Declaration.TypeAlias) : ScopeTree()
    data class ExtensionDef(val declaration: Declaration.ExtensionDef) : ScopeTree()
<<<<<<< HEAD
    data class TraitDef(val declaration: Declaration.TraitDef) : ScopeTree()
    data class ImplementationDef(val declaration: Declaration.ImplementationDef) : ScopeTree()
=======
    data class Closure(val closure: Expression.Closure) : ScopeTree()
>>>>>>> 9416b540

    val location
        get(): SourceLocation = when (this) {
            is FunctionDef -> declaration.location
            is SourceFile -> sourceFile.location
            is Block -> block.location
            is Struct -> declaration.location
            is Enum -> declaration.location
            is MatchArm -> arm.location
            is TypeAlias -> declaration.location
            is ExtensionDef -> declaration.location
<<<<<<< HEAD
            is TraitDef -> declaration.location
            is ImplementationDef -> declaration.location
=======
            is Closure -> closure.location
>>>>>>> 9416b540
        }
}<|MERGE_RESOLUTION|>--- conflicted
+++ resolved
@@ -19,12 +19,9 @@
     data class MatchArm(val arm: Expression.Match.Arm) : ScopeTree()
     data class TypeAlias(val declaration: Declaration.TypeAlias) : ScopeTree()
     data class ExtensionDef(val declaration: Declaration.ExtensionDef) : ScopeTree()
-<<<<<<< HEAD
     data class TraitDef(val declaration: Declaration.TraitDef) : ScopeTree()
     data class ImplementationDef(val declaration: Declaration.ImplementationDef) : ScopeTree()
-=======
     data class Closure(val closure: Expression.Closure) : ScopeTree()
->>>>>>> 9416b540
 
     val location
         get(): SourceLocation = when (this) {
@@ -36,11 +33,8 @@
             is MatchArm -> arm.location
             is TypeAlias -> declaration.location
             is ExtensionDef -> declaration.location
-<<<<<<< HEAD
             is TraitDef -> declaration.location
             is ImplementationDef -> declaration.location
-=======
             is Closure -> closure.location
->>>>>>> 9416b540
         }
 }